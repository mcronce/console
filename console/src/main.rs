use color_eyre::{eyre::eyre, Help, SectionExt};
use console_api::tasks::TaskDetails;
use tasks::State;

use clap::Clap;
use futures::stream::StreamExt;
use std::convert::TryInto;
use tokio::sync::{mpsc, watch};
use tui::{
    layout::{Constraint, Direction, Layout},
    widgets::{Paragraph, Wrap},
};

use crate::view::UpdateKind;

mod config;
mod conn;
mod input;
mod tasks;
mod term;
mod view;

#[tokio::main]
async fn main() -> color_eyre::Result<()> {
    let mut args = config::Config::parse();
    args.trace_init()?;
    tracing::debug!(?args.target_addr, ?args.view_options);

    let styles = view::Styles::from_config(args.view_options);
    styles.error_init()?;

    let target = args.target_addr;
    tracing::info!(?target, "using target addr");

    let (mut terminal, _cleanup) = term::init_crossterm()?;
    terminal.clear()?;
    let mut conn = conn::Connection::new(target);
    // A channel to send the outcome of `View::update_input` to the watch_details_stream task.
    let (update_tx, update_rx) = watch::channel(UpdateKind::Other);
    // A channel to send the task details update stream (no need to keep outdated details in the memory)
    let (details_tx, mut details_rx) = mpsc::channel::<TaskDetails>(2);

    let mut tasks = State::default();
    let mut input = input::EventStream::new();
    let mut view = view::View::new(styles);

    loop {
        tokio::select! { biased;
            input = input.next() => {
                let input = input
                    .ok_or_else(|| eyre!("keyboard input stream ended early"))
                    .with_section(|| "this is probably a bug".header("Note:"))??;
                if input::should_quit(&input) {
                    return Ok(());
                }
                let update_kind = view.update_input(input, &tasks);
                // Using the result of update_input to manage the details watcher task
                let _ = update_tx.send(update_kind);
                match update_kind {
                    UpdateKind::SelectTask(task_id) => {
                        match conn.watch_details(task_id).await {
                            Ok(stream) => {
                                tokio::spawn(watch_details_stream(task_id, stream, update_rx.clone(), details_tx.clone()));
                            },
                            Err(error) => {
                                tracing::warn!(%error, "error watching task details");
                                tasks.unset_task_details();
                        }
                        }
                    },
                    UpdateKind::ExitTaskView => {
                        tasks.unset_task_details();
                    }
                    _ => {}
                }
            },
<<<<<<< HEAD
            instrument_update = conn.next_update() => {
                let now = instrument_update.now.map(|v| v.try_into().unwrap());
                if let Some(task_update) = instrument_update.task_update {
                    tasks.update_tasks(task_update, instrument_update.new_metadata, now);
                }
            }
=======
            task_update = conn.next_update() => tasks.update_tasks(&view.styles, task_update),
>>>>>>> 9f7d4998
            details_update = details_rx.recv() => {
                if let Some(details_update) = details_update {
                    tasks.update_task_details(details_update);
                }
            },
        }
        terminal.draw(|f| {
            let chunks = Layout::default()
                .direction(Direction::Vertical)
                .margin(0)
                .constraints([Constraint::Length(1), Constraint::Percentage(95)].as_ref())
                .split(f.size());

            let header = Paragraph::new(conn.render(&view.styles)).wrap(Wrap { trim: true });
            f.render_widget(header, chunks[0]);
            view.render(f, chunks[1], &mut tasks);
        })?;
    }
}

/// Given the task details stream for the given task id, sends the updates
/// to the `details_tx` channel until the currently-viewed task changes.
///
/// This is a separate task from the main program loop mainly because there isn't
/// always a details stream to poll and we need to react to user inputs to
/// replace the details stream with another one.
async fn watch_details_stream(
    task_id: u64,
    mut details_stream: tonic::Streaming<TaskDetails>,
    mut watch_rx: watch::Receiver<UpdateKind>,
    details_tx: mpsc::Sender<TaskDetails>,
) {
    loop {
        tokio::select! { biased;
            details = details_stream.next() => {
                match details {
                    Some(Ok(details)) => {
                        if details_tx.send(details).await.is_err() {
                            break;
                        }
                    },
                    _ => {
                        break;
                    }
                }
            },
            update = watch_rx.changed() => {
                if update.is_ok() {
                    match *watch_rx.borrow() {
                        UpdateKind::ExitTaskView => {
                            break;
                        },
                        UpdateKind::SelectTask(new_id) if new_id != task_id => {
                            break;
                        },
                        _ => {}
                    }
                } else {
                    break;
                }
            },
        }
    }
}<|MERGE_RESOLUTION|>--- conflicted
+++ resolved
@@ -74,16 +74,12 @@
                     _ => {}
                 }
             },
-<<<<<<< HEAD
             instrument_update = conn.next_update() => {
                 let now = instrument_update.now.map(|v| v.try_into().unwrap());
                 if let Some(task_update) = instrument_update.task_update {
-                    tasks.update_tasks(task_update, instrument_update.new_metadata, now);
+                    tasks.update_tasks(&view.styles, task_update, instrument_update.new_metadata, now);
                 }
             }
-=======
-            task_update = conn.next_update() => tasks.update_tasks(&view.styles, task_update),
->>>>>>> 9f7d4998
             details_update = details_rx.recv() => {
                 if let Some(details_update) = details_update {
                     tasks.update_task_details(details_update);
